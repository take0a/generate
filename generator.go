package generate

import (
	"fmt"
	"bytes"
	"strings"
	"unicode"
	"errors"
	"sort"
	"github.com/a-h/generate/jsonschema"
)

// Generator will produce structs from the JSON schema.
type Generator struct {
	schemas   []*jsonschema.Schema
	resolver  *jsonschema.RefResolver
	Structs   map[string]Struct
	Aliases   map[string]Field
	// cache for reference types; k=url v=type
	refs      map[string]string
	anonCount int
}

// New creates an instance of a generator which will produce structs.
func New(schemas ...*jsonschema.Schema) *Generator {
	return &Generator{
		schemas: schemas,
		resolver: jsonschema.NewRefResolver(schemas),
		Structs: make(map[string]Struct),
		Aliases: make(map[string]Field),
		refs:    make(map[string]string),
	}
}

// CreateTypes creates types from the JSON schemas, keyed by the golang name.
func (g *Generator) CreateTypes() (err error) {

<<<<<<< HEAD
	// Extract nested and complex types from the JSON schemas.
	types := map[string]*jsonschema.Schema{}
	for i, schema := range g.schemas {
		for name, typ := range schema.ExtractTypes() {
			if schemaIDs[i] != nil {
				name = schemaIDs[i].ResolveReference(&url.URL{Fragment: name[1:]}).String()
			}
			//
			if typ.Reference == "" {
				types[name] = typ
			}
		}
=======
	if err := g.resolver.Init(); err != nil {
		return err
>>>>>>> a1ec0a86
	}

	// extract the types
	for _, schema := range g.schemas {
		name := g.getSchemaName("", schema)
		if rootType, err := g.processSchema(name, schema); err != nil {
			return err
		} else {
<<<<<<< HEAD
			// ignore all arrays except if it's the root element.
			if typeKey == "#" {
				a, errtype := createAlias(typeKey, v, types)
				if errtype != nil {
					errs = append(errs, errtype...)
				}

				aliases[a.Name] = a
=======
			// ugh: if it was anything but a struct the type will not be the name...
			if rootType != "*"+name {
				a := Field {
					Name:     name,
					JSONName: "",
					Type:     rootType,
					Required: false,
					Description:  schema.Description,
				}
				g.Aliases[a.Name] = a
>>>>>>> a1ec0a86
			}
		}
	}
	return
}

// process a block of definitions
func (g *Generator) processDefinitions(schema *jsonschema.Schema) error {
	for key, subSchema := range schema.Definitions {
		if _, err := g.processSchema(getGolangName(key), subSchema); err != nil {
			return err
		}
	}
	return nil
}

// process a reference string
func (g *Generator) processReference(schema *jsonschema.Schema) (string, error) {
	schemaPath := g.resolver.GetPath(schema)
	if schema.Reference == "" {
		return "", errors.New("processReference empty reference: "+ schemaPath)
	}
	if refSchema, err := g.resolver.GetSchemaByReference(schema); err != nil {
		return "", errors.New("processReference: reference \""+schema.Reference+"\" not found at \""+ schemaPath +"\"")
	} else {
		if refSchema.ObjectName == "" {
			// reference is not resolved yet. Do that now.
			refSchemaName := g.getSchemaName("", refSchema)
			if typeName, err := g.processSchema(refSchemaName, refSchema); err != nil {
				return "", err
			} else {
				return typeName, nil
			}
		} else {
			return refSchema.ObjectName, nil
		}
	}
}

// returns the type refered to by schema after resolving all dependencies
func (g *Generator) processSchema(schemaName string, schema *jsonschema.Schema) (typ string, err error) {
	if len(schema.Definitions) > 0 {
		g.processDefinitions(schema)
	}
	// if we have multiple schema types, the golang type will be interface{}
	typ = "interface{}"
	types, isMultiType := schema.MultiType()
	if len(types) > 0 {
		for _, schemaType := range types {
			name := schemaName
			if isMultiType {
				name = name + "_" + schemaType
			}
			switch schemaType {
			case "object":
				if rv, err := g.processObject(name, schema); err != nil {
					return "", err
				} else {
					if !isMultiType {
						return rv, nil
					}
				}
			case "array":
				if rv, err := g.processArray(name, schema); err != nil {
					return "", err
				} else {
					if !isMultiType {
						return rv, nil
					}
				}
			default:
				if rv, err := getPrimitiveTypeName(schemaType, "", false); err != nil {
					return "", err
				} else {
					if !isMultiType {
						return rv, nil
					}
				}
			}
		}
	} else {
		if schema.Reference != "" {
			return g.processReference(schema)
		}
	}
	return // return interface{}
}

// name: name of this array, usually the js key
// schema: items element
func (g *Generator) processArray(name string, schema *jsonschema.Schema) (typeStr string, err error) {
	if schema.Items != nil {
		// subType: fallback name in case this array contains inline object without a title
		subName := g.getSchemaName(name + "Items", schema.Items)
		subTyp, err := g.processSchema(subName, schema.Items)
		if err != nil {
			return "", err
		}
		if finalType, err := getPrimitiveTypeName("array", subTyp, true); err != nil {
			return "", err
		} else {
			// only alias root arrays
			if schema.Parent == nil {
				array := Field{
					Name:     name,
					JSONName: "",
					Type:     finalType,
					Required: contains(schema.Required, name),
					Description:  schema.Description,
				}
				g.Aliases[array.Name] = array
			}
			return finalType, nil
		}
	}
	return "[]interface{}", nil
}

// name: name of the struct (calculated by caller)
// schema: detail incl properties & child objects
// returns: generated type
func (g *Generator) processObject(name string, schema *jsonschema.Schema) (typ string, err error) {
	strct := Struct{
		ID:          schema.ID(),
		Name:        name,
		Description: schema.Description,
		Fields:      make(map[string]Field, len(schema.Properties)),
	}
	// cache the object name in case any sub-schemas recursively reference it
	schema.ObjectName = name
	// regular properties
	for propKey, prop := range schema.Properties {
		fieldName := getGolangName(propKey)
		// calculate sub-schema name here, may not actually be used depending on type of schema!
		subSchemaName := g.getSchemaName(fieldName, prop)
		if fieldType, err := g.processSchema(subSchemaName, prop); err != nil {
			return "", err
		} else {
			f := Field{
				Name:     fieldName,
				JSONName: propKey,
				Type:     fieldType,
				Required: contains(schema.Required, propKey),
				Description:  prop.Description,
			}
			strct.Fields[f.Name] = f
		}
	}
	// additionalProperties with typed sub-schema
	if schema.AdditionalProperties != nil && schema.AdditionalProperties.AdditionalPropertiesBool == nil {
		ap := (*jsonschema.Schema)(schema.AdditionalProperties)
		apName := g.getSchemaName("", ap)
		subTyp, err := g.processSchema(apName, ap)
		if err != nil {
			return "", err
		}
<<<<<<< HEAD
		ref = parentTypeKey.ResolveReference(ref)

		if t, ok := types[ref.String()]; ok {
			sn := getTypeName(ref, t, 1)
			var isMultiple bool
			majorType, isMultiple = t.Type()
			if isMultiple {
				// do nothing yet..
			}
			if majorType == "object" {
				return getPrimitiveTypeName(majorType, sn, true)
			} else {
				// something else, recurse into the reference for the type
				subType, err = getTypeForField(ref, fieldName, fieldGoName, t, types, true)
				if err != nil {
					return "undefined", err
				}
				return subType, nil
			}
=======
		mapTyp := "map[string]" + subTyp
		if len(schema.Properties) == 0 {
			// since there are no regular properties, we don't need to emit a struct for this object - return the
			// additionalProperties map type.
			return mapTyp, nil
>>>>>>> a1ec0a86
		} else {
			// this struct will have both regular and additional properties
			f := Field{
				Name:     "AdditionalProperties",
				JSONName: "-",
				Type:     mapTyp,
				Required: false,
				Description:  "",
			}
			strct.Fields[f.Name] = f
			// setting this will cause marshal code to be emitted in Output()
			strct.AdditionalValueType = subTyp
		}
	}
<<<<<<< HEAD

	// Look up any embedded types.
	if subType == "" && (majorType == "object" || majorType == "") {
		// only additional properties and no regular properties
		if len(fieldSchema.Properties) == 0 && len(fieldSchema.AdditionalProperties) > 0 {
			if len(fieldSchema.AdditionalProperties) == 1 {
				sn, _ := getTypeForField(parentTypeKey, fieldName, fieldGoName,
					fieldSchema.AdditionalProperties[0], types, pointer)
				subType = "map[string]" + sn
				pointer = false
			} else {
				subType = "map[string]interface{}"
				pointer = false
=======
	// additionalProperties as either true (everything) or false (nothing)
	if schema.AdditionalProperties != nil && schema.AdditionalProperties.AdditionalPropertiesBool != nil {
		if *schema.AdditionalProperties.AdditionalPropertiesBool == true {
			// everything is valid additional
			subTyp := "map[string]interface{}"
			f := Field{
				Name:     "AdditionalProperties",
				JSONName: "-",
				Type:     subTyp,
				Required: false,
				Description:  "",
>>>>>>> a1ec0a86
			}
			strct.Fields[f.Name] = f
		} else {
			// nothing
		}
	}
<<<<<<< HEAD

	// Find named array references.
	if majorType == "array" && subType == "" {
		s, _ := getTypeForField(parentTypeKey, fieldName, fieldGoName, fieldSchema.Items, types, true)
		subType = s
	}

	name, err := getPrimitiveTypeName(majorType, subType, pointer)

	if err != nil {
		return name, fmt.Errorf("failed to get the type for %s with error %s",
			fieldGoName,
			err.Error())
	}

	return name, nil
=======
	g.Structs[strct.Name] = strct
	// objects are always a pointer
	return getPrimitiveTypeName("object", name, true)
>>>>>>> a1ec0a86
}

func contains(s []string, e string) bool {
	for _, a := range s {
		if a == e {
			return true
		}
	}
	return false
}

func getOrderedKeyNamesFromSchemaMap(m map[string]*jsonschema.Schema) []string {
	keys := make([]string, len(m))
	idx := 0
	for k := range m {
		keys[idx] = k
		idx++
	}
	sort.Strings(keys)
	return keys
}

func getPrimitiveTypeName(schemaType string, subType string, pointer bool) (name string, err error) {
	switch schemaType {
	case "array":
		if subType == "" {
			return "error_creating_array", errors.New("can't create an array of an empty subtype")
		}
		return "[]" + subType, nil
	case "boolean":
		return "bool", nil
	case "integer":
		return "int", nil
	case "number":
		return "float64", nil
	case "null":
		return "nil", nil
	case "object":
		if subType == "" {
			return "error_creating_object", errors.New("can't create an object of an empty subtype")
		}
		if pointer {
			return "*" + subType, nil
		}
		return subType, nil
	case "string":
		return "string", nil
	}

	return "undefined", fmt.Errorf("failed to get a primitive type for schemaType %s and subtype %s",
		schemaType, subType)
}

// return a name for this (sub-)schema.
func (g *Generator) getSchemaName(keyName string, schema *jsonschema.Schema) (string) {
	if len(schema.Title) > 0 {
		return getGolangName(schema.Title)
	}

	if schema.Parent == nil {
		rootName := schema.Title

		if rootName == "" {
			rootName = schema.Description
		}

		if rootName == "" {
			rootName = "Root"
		}

		return getGolangName(rootName)
	}

	if keyName != "" {
		return getGolangName(keyName)
	}

	if schema.JSONKey != "" {
		return getGolangName(schema.JSONKey)
	}
	if schema.Parent != nil && schema.Parent.JSONKey != "" {
		// ugh...
		return getGolangName(schema.Parent.JSONKey + "Item")
	}

	g.anonCount ++
	return fmt.Sprintf("Anonymous%d", g.anonCount)
}

// getGolangName strips invalid characters out of golang struct or field names.
func getGolangName(s string) string {
	buf := bytes.NewBuffer([]byte{})

	for i, v := range splitOnAll(s, isNotAGoNameCharacter) {
		if i == 0 && strings.IndexAny(v, "0123456789") == 0 {
			// Go types are not allowed to start with a number, lets prefix with an underscore.
			buf.WriteRune('_')
		}
		buf.WriteString(capitaliseFirstLetter(v))
	}

	return buf.String()
}

func splitOnAll(s string, shouldSplit func(r rune) bool) []string {
	rv := []string{}

	buf := bytes.NewBuffer([]byte{})
	for _, c := range s {
		if shouldSplit(c) {
			rv = append(rv, buf.String())
			buf.Reset()
		} else {
			buf.WriteRune(c)
		}
	}
	if buf.Len() > 0 {
		rv = append(rv, buf.String())
	}

	return rv
}

func isNotAGoNameCharacter(r rune) bool {
	if unicode.IsLetter(r) || unicode.IsDigit(r) {
		return false
	}
	return true
}

func capitaliseFirstLetter(s string) string {
	if s == "" {
		return s
	}

	prefix := s[0:1]
	suffix := s[1:]
	return strings.ToUpper(prefix) + suffix
}

// Struct defines the data required to generate a struct in Go.
type Struct struct {
	// The ID within the JSON schema, e.g. #/definitions/address
	ID string
	// The golang name, e.g. "Address"
	Name string
	// Description of the struct
	Description string
	Fields      map[string]Field
	AdditionalValueType string
}

// Field defines the data required to generate a field in Go.
type Field struct {
	// The golang name, e.g. "Address1"
	Name string
	// The JSON name, e.g. "address1"
	JSONName string
	// The golang type of the field, e.g. a built-in type like "string" or the name of a struct generated
	// from the JSON schema.
	Type string
	// Required is set to true when the field is required.
	Required bool
	Description  string
}<|MERGE_RESOLUTION|>--- conflicted
+++ resolved
@@ -35,23 +35,8 @@
 // CreateTypes creates types from the JSON schemas, keyed by the golang name.
 func (g *Generator) CreateTypes() (err error) {
 
-<<<<<<< HEAD
-	// Extract nested and complex types from the JSON schemas.
-	types := map[string]*jsonschema.Schema{}
-	for i, schema := range g.schemas {
-		for name, typ := range schema.ExtractTypes() {
-			if schemaIDs[i] != nil {
-				name = schemaIDs[i].ResolveReference(&url.URL{Fragment: name[1:]}).String()
-			}
-			//
-			if typ.Reference == "" {
-				types[name] = typ
-			}
-		}
-=======
 	if err := g.resolver.Init(); err != nil {
 		return err
->>>>>>> a1ec0a86
 	}
 
 	// extract the types
@@ -60,16 +45,6 @@
 		if rootType, err := g.processSchema(name, schema); err != nil {
 			return err
 		} else {
-<<<<<<< HEAD
-			// ignore all arrays except if it's the root element.
-			if typeKey == "#" {
-				a, errtype := createAlias(typeKey, v, types)
-				if errtype != nil {
-					errs = append(errs, errtype...)
-				}
-
-				aliases[a.Name] = a
-=======
 			// ugh: if it was anything but a struct the type will not be the name...
 			if rootType != "*"+name {
 				a := Field {
@@ -80,7 +55,6 @@
 					Description:  schema.Description,
 				}
 				g.Aliases[a.Name] = a
->>>>>>> a1ec0a86
 			}
 		}
 	}
@@ -106,7 +80,7 @@
 	if refSchema, err := g.resolver.GetSchemaByReference(schema); err != nil {
 		return "", errors.New("processReference: reference \""+schema.Reference+"\" not found at \""+ schemaPath +"\"")
 	} else {
-		if refSchema.ObjectName == "" {
+		if refSchema.GeneratedType == "" {
 			// reference is not resolved yet. Do that now.
 			refSchemaName := g.getSchemaName("", refSchema)
 			if typeName, err := g.processSchema(refSchemaName, refSchema); err != nil {
@@ -115,7 +89,7 @@
 				return typeName, nil
 			}
 		} else {
-			return refSchema.ObjectName, nil
+			return refSchema.GeneratedType, nil
 		}
 	}
 }
@@ -125,6 +99,7 @@
 	if len(schema.Definitions) > 0 {
 		g.processDefinitions(schema)
 	}
+	schema.FixMissingTypeValue()
 	// if we have multiple schema types, the golang type will be interface{}
 	typ = "interface{}"
 	types, isMultiType := schema.MultiType()
@@ -210,7 +185,7 @@
 		Fields:      make(map[string]Field, len(schema.Properties)),
 	}
 	// cache the object name in case any sub-schemas recursively reference it
-	schema.ObjectName = name
+	schema.GeneratedType = "*"+name
 	// regular properties
 	for propKey, prop := range schema.Properties {
 		fieldName := getGolangName(propKey)
@@ -237,33 +212,11 @@
 		if err != nil {
 			return "", err
 		}
-<<<<<<< HEAD
-		ref = parentTypeKey.ResolveReference(ref)
-
-		if t, ok := types[ref.String()]; ok {
-			sn := getTypeName(ref, t, 1)
-			var isMultiple bool
-			majorType, isMultiple = t.Type()
-			if isMultiple {
-				// do nothing yet..
-			}
-			if majorType == "object" {
-				return getPrimitiveTypeName(majorType, sn, true)
-			} else {
-				// something else, recurse into the reference for the type
-				subType, err = getTypeForField(ref, fieldName, fieldGoName, t, types, true)
-				if err != nil {
-					return "undefined", err
-				}
-				return subType, nil
-			}
-=======
 		mapTyp := "map[string]" + subTyp
 		if len(schema.Properties) == 0 {
 			// since there are no regular properties, we don't need to emit a struct for this object - return the
 			// additionalProperties map type.
 			return mapTyp, nil
->>>>>>> a1ec0a86
 		} else {
 			// this struct will have both regular and additional properties
 			f := Field{
@@ -278,21 +231,6 @@
 			strct.AdditionalValueType = subTyp
 		}
 	}
-<<<<<<< HEAD
-
-	// Look up any embedded types.
-	if subType == "" && (majorType == "object" || majorType == "") {
-		// only additional properties and no regular properties
-		if len(fieldSchema.Properties) == 0 && len(fieldSchema.AdditionalProperties) > 0 {
-			if len(fieldSchema.AdditionalProperties) == 1 {
-				sn, _ := getTypeForField(parentTypeKey, fieldName, fieldGoName,
-					fieldSchema.AdditionalProperties[0], types, pointer)
-				subType = "map[string]" + sn
-				pointer = false
-			} else {
-				subType = "map[string]interface{}"
-				pointer = false
-=======
 	// additionalProperties as either true (everything) or false (nothing)
 	if schema.AdditionalProperties != nil && schema.AdditionalProperties.AdditionalPropertiesBool != nil {
 		if *schema.AdditionalProperties.AdditionalPropertiesBool == true {
@@ -304,35 +242,15 @@
 				Type:     subTyp,
 				Required: false,
 				Description:  "",
->>>>>>> a1ec0a86
 			}
 			strct.Fields[f.Name] = f
 		} else {
 			// nothing
 		}
 	}
-<<<<<<< HEAD
-
-	// Find named array references.
-	if majorType == "array" && subType == "" {
-		s, _ := getTypeForField(parentTypeKey, fieldName, fieldGoName, fieldSchema.Items, types, true)
-		subType = s
-	}
-
-	name, err := getPrimitiveTypeName(majorType, subType, pointer)
-
-	if err != nil {
-		return name, fmt.Errorf("failed to get the type for %s with error %s",
-			fieldGoName,
-			err.Error())
-	}
-
-	return name, nil
-=======
 	g.Structs[strct.Name] = strct
 	// objects are always a pointer
 	return getPrimitiveTypeName("object", name, true)
->>>>>>> a1ec0a86
 }
 
 func contains(s []string, e string) bool {
