--- conflicted
+++ resolved
@@ -107,11 +107,6 @@
 		"property8": {TypeValue: "object", Title: "SubObj5", Properties: map[string]*jsonschema.Schema{ "name": {TypeValue: "string"}}, AdditionalProperties: &jsonschema.AdditionalProperties{TypeValue: "integer"}},
 	}
 
-<<<<<<< HEAD
-	lookupTypes := map[string]*jsonschema.Schema{
-		"#/definitions/address":  { Title: "Address", Properties: map[string]*jsonschema.Schema{"value": {TypeValue: "string"}}},
-		"#/properties/property5": properties["property5"].AdditionalProperties[0],
-=======
 	requiredFields := []string{"property2"}
 
 	root := jsonschema.Schema{
@@ -123,7 +118,6 @@
 			"address": {TypeValue:"object"},
 		},
 		Required: requiredFields,
->>>>>>> a1ec0a86
 	}
 	root.Init()
 	g := New(&root)
@@ -209,7 +203,7 @@
 	g := New(&root)
 	err := g.CreateTypes()
 
-	// Output(os.Stderr, g, "test")
+	//Output(os.Stderr, g, "test")
 
 	if err != nil {
 		t.Error("Failed to get the fields: ", err)
@@ -260,7 +254,7 @@
 	err := g.CreateTypes()
 	results := g.Structs
 
-	// Output(os.Stderr, g, "test")
+	//Output(os.Stderr, g, "test")
 
 	if err != nil {
 		t.Error("Failed to create structs: ", err)
